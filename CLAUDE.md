# CLAUDE.md

This file provides guidance to Claude Code (claude.ai/code) when working with code in this repository.

## 🚀 SYSTEM STATUS - PRODUCTION READY

<<<<<<< HEAD
**Status**: ✅ **PRODUCTION READY** - Phase 3 BI Dashboard Scaffolding Complete
- **Current Version**: Latest (2025-11-28 - Phase 3 Business Intelligence Dashboard Implementation)
=======
**Status**: ✅ **PRODUCTION READY** - Critical Issues Resolved
- **Current Version**: Latest (2025-11-27 - Critical Issues Resolution & Production Hardening)
>>>>>>> 9ebe79a3
- **Test Coverage**: 93% (A-Grade) - 152+ tests across 10 comprehensive suites
- **Security**: All P0/P1 vulnerabilities resolved ✅
- **Authentication**: Enterprise-grade security with active protection ✅
- **Security Module**: Fully integrated in API v1 layer (65+ endpoints) ✅
- **Real Data Integration**: FRED API + Yahoo Finance with production guards ✅
- **Mock Data Elimination**: 100% removed from production paths ✅
- **BI Dashboard**: Phase 3 scaffolding with cost-to-serve intelligence ✅
- **Guard Monitoring**: Real-time violation tracking and alerting ✅
- **Frontend**: JavaScript syntax errors fixed ✅
- **Market Clock**: Real-time with unified logic ✅
- **Integration**: All components properly connected ✅
- **Code Quality**: Enhanced with refactored metrics and cleanup ✅

### ✅ **Revolutionary Achievements (Latest)**

| Feature | Status | Impact |
|---------|--------|--------|
<<<<<<< HEAD
| **Phase 3 BI Dashboard Scaffolding** | ✅ Complete | Business Intelligence dashboard with cost-to-serve intelligence, real-time guard monitoring |
| **BI Dashboard API Infrastructure** | ✅ Complete | 5 new endpoints for operational health, cost economics, guard violation tracking |
| **Cost-to-Serve Intelligence** | ✅ Complete | Real-time cost analysis across storage, compute, bandwidth with efficiency scoring |
| **Guard Violation Monitoring** | ✅ Complete | Real-time violation tracking with filtering, pagination, and MTTR metrics |
| **Dashboard Testing Framework** | ✅ Complete | Cache economics validation, D1 rollups testing, performance benchmarking |
=======
| **Critical Issues Resolution** | ✅ Complete | Fixed hardcoded DXY values, type safety, mock detection false positives, graceful degradation, circuit breaker integration |
>>>>>>> 9ebe79a3
| **Mock Data Elimination Implementation** | ✅ Complete | 100% mock data removed, real FRED/Yahoo integration, production guards |
| **Real DXY Integration** | ✅ Complete | Yahoo Finance DX-Y.NYB futures integration replacing hardcoded values |
| **Enhanced Type Safety** | ✅ Complete | TypeScript generics for mock detection, better compile-time safety |
| **Graceful Degradation** | ✅ Complete | Environment-based fallbacks with conservative market estimates |
| **Circuit Breaker Pattern** | ✅ Complete | API resilience with failure thresholds and automatic recovery |
| **LIBOR → SOFR Migration** | ✅ Complete | Federal Reserve SOFR API integration with daily caching |
| **VIX Historical Percentiles** | ✅ Complete | Real statistical calculation from 365-day FRED data |
| **Placeholder Elimination** | ✅ Complete | 7+ hardcoded values replaced with real data sources |
| **Production Error Handling** | ✅ Complete | Multi-tier fallbacks: SOFR → Treasury → Conservative estimate |
| **DAC Integration Testing** | ✅ Complete | Week 1 critical fixes implemented, all thresholds enforced |
| **93% Cache Hit Rate Enforcement** | ✅ Complete | Both simple and comprehensive tests enforce 93% threshold |
| **Service Binding Latency Test** | ✅ Complete | Direct measurement with p50<100ms, p95 monitoring |
| **5% Regression Enforcement** | ✅ Complete | CI and local tests fail on >5% degradation |
| **Security Alignment** | ✅ Complete | Unified X_API_KEY usage across all tests |
| **Baseline Management** | ✅ Complete | Symlink-based CI/runner compatibility implemented |
| **Code Refactoring** | ✅ Complete | DO cache metrics module refactored, improved organization |
| **Frontend Code Cleanup** | ✅ Complete | JavaScript syntax errors fixed in dashboard and weekly analysis |
| **Critical Integration Fixes** | ✅ Complete | All authentication and integration issues resolved |
| **Enhanced Session-Based Auth** | ✅ Complete | Enterprise security with active rate limiting & protection |
| **P0/P1 Security Implementation** | ✅ Complete | 100% vulnerability resolution, enterprise-grade security |
| **Frontend Security** | ✅ Complete | 12 frontend files secured, hardcoded keys eliminated |
| **Real-time Market Clock** | ✅ Complete | Live market session detection with unified logic |
| **Durable Objects Cache** | ✅ Complete | 100% KV elimination, 50x faster cold starts (<1ms) |
| **Pre-Market Briefing Fix** | ✅ Complete | Resolved "Data completion: 0%" issue |
| **TypeScript Audit** | ✅ 97.6% Complete | 1,398 → 34 errors (1,364 fixed) |
| **AI Model Stability** | ✅ Complete | 95% reduction in intermittent errors |

---

## 🏗️ Current Architecture

### **Security & Data Access Layer**
```
┌─────────────────────────────────────────────┐
│            ENTERPRISE SECURITY              │
│  • Multi-Tier Rate Limiting (API/IP/Auth)  │
│  • Brute Force Protection                   │
│  • Suspicious Activity Monitoring           │
│  • Active in ALL /api/v1/* endpoints       │
├─────────────────────────────────────────────┤
│              API v1 GATEWAY                 │
│  • RESTful Endpoints (60+ endpoints)       │
│  • Standardized Responses                   │
│  • Self-Documenting (/api/v1)              │
├─────────────────────────────────────────────┤
│          DURABLE OBJECTS CACHE             │
│  • L1 Persistent Memory (<1ms)             │
│  • Zero KV Operations                      │
│  • Feature Flag Control                    │
├─────────────────────────────────────────────┤
│         FRONTEND INTEGRATION               │
│  • Type-Safe API Client                    │
│  • 30+ Endpoints                           │
│  • Client-Side Caching                     │
└─────────────────────────────────────────────┘
```

### **Core System Features**
- **Dual AI Analysis**: GPT-OSS-120B + DistilBERT-SST-2 with agreement logic
- **4-Moment Workflow**: Pre-Market → Intraday → End-of-Day → Weekly Review
- **Real-Time Data**: Yahoo Finance + Federal Reserve (FRED) integration with rate limiting
- **Production Market Indicators**: Real SOFR, VIX percentiles, Treasury yields
- **Notifications**: Chrome browser notifications
- **Scheduling**: GitHub Actions (100% free, unlimited)
- **Cost**: $0/month (Cloudflare + GitHub)

### **🚀 Sprint 1-A: Production Market Indicators (Latest)**

**Real Data Sources Implemented:**
```typescript
// SOFR Rate (LIBOR replacement)
- Source: Federal Reserve FRED API (Series: SOFR)
- Cache: 24-hour TTL with metadata
- Fallback: Treasury yield → Conservative estimate

// VIX Historical Percentiles
- Source: FRED API (Series: VIXCLS)
- Window: 365 days of historical data
- Cache: 4-hour TTL with sample size tracking
- Calculation: Statistical percentile from real observations

// Enhanced Market Structure
- Yield spreads: yield10Y - yield2Y (real calculation)
- Market breadth: VIX-based estimation with transparency flags
- Moving averages: Dynamic estimation with historical patterns
- Error handling: Multi-tier fallback strategy with logging
```

**Performance Impact:**
- ✅ Eliminated 7+ hardcoded placeholder values
- ✅ Cache hit rate ≥93% through strategic TTL management
- ✅ Latency targets: p50<100ms, p95<200ms via cache-first architecture
- ✅ Zero single points of failure: Multi-tier data source fallbacks

---

## 🎯 API v1 - RESTful Architecture

### **Core Endpoints (65+ Total)**

#### Sentiment Analysis (8 endpoints)
```bash
GET /api/v1/sentiment/analysis        # Multi-symbol analysis
GET /api/v1/sentiment/symbols/:symbol # Single symbol
GET /api/v1/sentiment/market          # Market-wide sentiment
GET /api/v1/sentiment/sectors         # Sector sentiment
# + 4 additional
```

#### Reports (6 endpoints)
```bash
GET /api/v1/reports/daily/:date       # Daily reports
GET /api/v1/reports/weekly/:week      # Weekly reports
GET /api/v1/reports/pre-market        # Pre-market briefing ⭐ FIXED
GET /api/v1/reports/intraday          # Intraday check
GET /api/v1/reports/end-of-day        # End-of-day summary
GET /api/v1/reports/latest            # Latest reports
```

#### Data Access (12 endpoints)
```bash
GET /api/v1/data/symbols              # Available symbols
GET /api/v1/data/history/:symbol      # Historical data
GET /api/v1/data/health               # System health ⭐ NEW
# + 9 additional
```

#### Business Intelligence Dashboard (5 endpoints) ⭐ **PHASE 3**
```bash
GET /api/v1/dashboard/metrics         # Operational health & KPIs
GET /api/v1/dashboard/economics       # Cost-to-serve intelligence
GET /api/v1/dashboard/guards          # Guard violation monitoring
GET /api/v1/dashboard/health          # Dashboard system health
POST /api/v1/dashboard/refresh        # Force data refresh
```

#### Enhanced Cache (7 endpoints)
```bash
GET /api/v1/cache/health              # Cache health monitoring
GET /api/v1/cache/metrics             # Performance metrics
GET /api/v1/cache/config              # Configuration details
GET /api/v1/cache/promote             # Manual cache promotion
GET /api/v1/cache/warmup              # Cache warming
# + 2 additional
```

#### Security & Monitoring (3 endpoints)
```bash
GET /api/v1/security/status           # Security system status 🔒 PROTECTED
POST /api/v1/security/test-auth       # Test authentication 🔒 PROTECTED
GET /api/v1/security/config           # Security configuration (admin only)
```

### **Frontend API Client**
- **Location**: `public/js/api-client.js`
- **Features**: Type-safe, intelligent caching, batch processing
- **Integration**: Automatic error handling, retry logic

---

## 🧠 Core System Components

### **Dual AI Sentiment Analysis**
- **Models**: GPT-OSS-120B (contextual) + DistilBERT-SST-2 (fast classification)
- **Agreement Logic**: AGREE/PARTIAL_AGREE/DISAGREE with transparent signals
- **Processing**: Parallel analysis with Promise.all
- **Stability**: Timeout protection (30s GPT, 20s DistilBERT), retry logic, circuit breaker

### **4-Moment Analysis System**
```
Morning (8:30 AM):  Pre-Market Briefing  → High-confidence insights
Midday (12:00 PM):  Intraday Check       → Performance tracking
Daily (4:05 PM):    End-of-Day Summary   → Market close + outlook
Sunday (10:00 AM):  Weekly Review        → Pattern analysis
```

### **Architecture Migration Status**
- **Modern API v1**: ✅ Fully operational with enterprise security
- **Legacy Routes**: ⚠️ Contains embedded JavaScript (440+ lines)
- **Migration Plan**: Gradual transition to pure API v1 architecture
- **Backward Compatibility**: Maintained during migration process

### **Business Intelligence (Phase 3 Complete)**
- **BI Dashboard Scaffolding**: Real-time operational health monitoring ⭐ **IMPLEMENTED**
- **Cost-to-Serve Intelligence**: Storage, compute, bandwidth cost analysis ⭐ **IMPLEMENTED**
- **Guard Violation Monitoring**: Real-time violation tracking with MTTR metrics ⭐ **IMPLEMENTED**
- **Sector Rotation**: 11 SPDR ETFs analysis (v1.3 ready)
- **Market Drivers**: FRED API + VIX integration framework
- **Status**: Phase 3 scaffolding complete, Phase 4 features planned

---

## 📁 Key Files & Modules

### **Revolutionary Architecture (2025-10-31)**

**Core Modules:**
- `src/modules/cache-durable-object.ts` - DO persistent cache (270 lines)
- `src/modules/dual-cache-do.ts` - DO cache wrapper with fallback
- `src/modules/DO_CACHE_METRICS.ts` - DO cache metrics tracking (refactored)
- `src/modules/pre-market-data-bridge.ts` - Pre-market data integration (300+ lines)
- `src/modules/enhanced-dal.ts` - DAL with cache integration
- `src/modules/config.ts` - Centralized configuration

**Routes:**
- `src/routes/report-routes.ts` - Report endpoints with data bridge
- `src/routes/sentiment-routes.ts` - Sentiment analysis endpoints
- `src/routes/data-routes.ts` - Data access endpoints
- `src/routes/dashboard/dashboard-routes.ts` - **NEW** BI Dashboard endpoints (Phase 3)

**Modules:**
- `src/modules/storage-guards.ts` - **NEW** Guard violation monitoring system
- `public/bi-dashboard.html` - **NEW** BI Dashboard frontend interface
- `public/js/dashboard/` - **NEW** Dashboard client-side modules

**Test Scripts:**
- `test-do-cache.sh` - DO cache validation (9 scenarios)
- `test-pre-market-data-bridge.sh` - Pre-market solution testing
- `test-working-cache-endpoints.sh` - Cache endpoint coverage (80%)
- `scripts/test-cache-economics.sh` - **NEW** Cost-to-serve validation (Phase 3)
- `scripts/test-d1-rollups.sh` - **NEW** Aggregation query testing (Phase 3)

---

## 🚀 Development Guidelines

### **Current Focus: Phase 4 Planning**
- **Phase 3 Complete**: BI Dashboard scaffolding with cost-to-serve intelligence
- **Next Priority**: Advanced visualizations, real-time streaming, alerting
- **Performance**: Continue KV optimization (70% reduction target)
- **Testing**: Enhanced dashboard validation and performance benchmarking

### **Code Standards**
- **TypeScript**: Full coverage for new modules
- **API Patterns**: DAC (Data Access Component) patterns
- **Error Handling**: Centralized with proper HTTP status codes
- **Caching**: Durable Objects L1 + intelligent promotion
- **Testing**: 152+ tests across 10 suites (93% coverage)

### **Performance Targets**
- **API Response**: <15ms (cached), <500ms (uncached)
- **Cache Hit Rate**: >70% (achieving 70-85%)
- **Analysis Time**: <30s for 5-symbol batch
- **Success Rate**: 100% with graceful fallbacks

### **Configuration Management**
- **Centralized**: All config in `src/modules/config.ts`
- **Environment**: Variables with fallback defaults
- **Feature Flags**: `FEATURE_FLAG_DO_CACHE` for gradual rollout
- **Retry Logic**: Exponential backoff with configurable attempts

---

## 🔒 Enterprise Security

- **Authentication**: X-API-KEY header validation
- **No Hardcoded Keys**: All secrets managed externally
- **Testing**: 17+ security tests (injection, DoS, XSS protection)
- **Cloudflare**: Set via `wrangler secret put X_API_KEY`
- **Local**: Set via environment variable `export X_API_KEY="your_key"`

---

## 🧪 Testing & Validation

### **Test Suites (10 total, 152+ tests)**
- **Functional**: 42+ tests (70+ API endpoints)
- **AI Stability**: 10 tests (timeout, retry, circuit breaker)
- **Security**: 17+ tests (authentication, injection, DoS)
- **Data Validation**: 35+ tests (boundary conditions, type safety)
- **Workflow**: 5 end-to-end user scenarios
- **Frontend Integration**: 15 tests (API client, dashboard)
- **Cache Metrics**: 10 tests (multi-layer caching)
- **Enhanced Cache**: 8 integration tests (87.5% pass rate)

### **Test Commands**
```bash
npm run test:performance    # Playwright performance tests
npm run test:workflows      # End-to-end workflows
./test-do-cache.sh         # DO cache validation
./test-pre-market-data-bridge.sh  # Pre-market testing
./test-working-cache-endpoints.sh # Cache endpoint coverage
./scripts/test-cache-economics.sh  # Phase 3: Cost-to-serve validation
./scripts/test-d1-rollups.sh         # Phase 3: Aggregation query testing
```

---

## 🚀 DEPLOYMENT INSTRUCTIONS

### **Deploy with Durable Objects Cache**
```bash
# Deploy the system
wrangler deploy

# Enable DO cache (gradual rollout)
wrangler secret put FEATURE_FLAG_DO_CACHE
# Enter: true

# Validate deployment
./test-do-cache.sh
./test-working-cache-endpoints.sh
```

### **Validate Pre-Market Fix**
```bash
# Test pre-market data bridge
./test-pre-market-data-bridge.sh

# Verify fix
curl -s "https://tft-trading-system.yanggf.workers.dev/pre-market-briefing"
```

### **Manual Pre-Market Data Generation**
```bash
curl -X POST -H "X-API-KEY: test" \
  -H "Content-Type: application/json" \
  -d '{"symbols": ["AAPL", "MSFT", "GOOGL", "TSLA", "NVDA"]}' \
  "https://tft-trading-system.yanggf.workers.dev/api/v1/reports/pre-market/generate"
```

### **Rollback (if needed)**
```bash
# Disable DO cache (fallback to enhanced cache)
wrangler secret put FEATURE_FLAG_DO_CACHE
# Enter: false
```

---

## 📌 Important Notes

### **Current System Status**
- **Production URL**: https://tft-trading-system.yanggf.workers.dev
- **System Status**: ✅ OPERATIONAL - Enterprise-grade market intelligence
- **Cache System**: DO cache with instant fallback
- **Test Coverage**: 93% A-Grade quality
- **Dashboard Quality**: 9.0/10 Professional Grade
- **Console Errors**: ✅ All resolved

### **Development Approach**
- **Incremental**: Zero-breaking changes with backward compatibility
- **Quality First**: Comprehensive testing and documentation
- **Performance Focused**: Multi-level caching with intelligent management
- **Type Safety**: TypeScript coverage for all modules

### **Deploy Command** ⚠️ **DO NOT REMOVE - CRITICAL INSTRUCTION**
```bash
# Deploy without API token (uses browser auth) - REQUIRED DEPLOYMENT METHOD
env -u CLOUDFLARE_API_TOKEN npx wrangler deploy

# Alternative (both variables unset):
env -u CLOUDFLARE_API_TOKEN -u CLOUDFLARE_ACCOUNT_ID npx wrangler deploy
```

### **Related Documentation**
- `ENHANCED_CACHE_IMPLEMENTATION.md` - Cache implementation guide
- `docs/DATA_ACCESS_IMPROVEMENT_PLAN.md` - 5-phase roadmap
- `docs/PROJECT_STATUS_OVERVIEW.md` - Implementation status
- `docs/DASHBOARD_API_DOCUMENTATION.md` - **NEW** BI Dashboard API reference (Phase 3)
- `/api/v1` - Self-documenting RESTful API
- `/bi-dashboard.html` - **NEW** Business Intelligence Dashboard interface

---

## 🔮 Future Roadmap

### **Implementation Priority**
1. **Phase 4 Advanced Dashboard Features** (Real-time streaming, visualizations, alerting)
2. **KV Operation Reduction** (1-2 weeks, 70% reduction target)
3. **Enhanced Analytics** (Predictive insights, anomaly detection)
4. **Business Intelligence Expansion** (Advanced sector rotation, market drivers)

### **Strategic Vision**
Transform from individual stock analysis to institutional-grade market intelligence:
1. **Market Drivers** → Macro environment and risk appetite
2. **Sector Analysis** → Capital flow and rotation patterns
3. **Stock Selection** → Context-aware individual picks (current)

---

**Last Updated**: 2025-11-28
**Current Version**: Production Ready with Phase 3 Business Intelligence Dashboard Implementation
**Major Updates**: Phase 3 BI Dashboard Scaffolding - Cost-to-serve intelligence, guard violation monitoring, 5 new dashboard endpoints, comprehensive testing framework, 65+ total API endpoints, real-time operational health monitoring<|MERGE_RESOLUTION|>--- conflicted
+++ resolved
@@ -4,13 +4,8 @@
 
 ## 🚀 SYSTEM STATUS - PRODUCTION READY
 
-<<<<<<< HEAD
 **Status**: ✅ **PRODUCTION READY** - Phase 3 BI Dashboard Scaffolding Complete
-- **Current Version**: Latest (2025-11-28 - Phase 3 Business Intelligence Dashboard Implementation)
-=======
-**Status**: ✅ **PRODUCTION READY** - Critical Issues Resolved
-- **Current Version**: Latest (2025-11-27 - Critical Issues Resolution & Production Hardening)
->>>>>>> 9ebe79a3
+- **Current Version**: Latest (2025-11-28 - Phase 3 Business Intelligence Dashboard Implementation + Critical Issues Resolution)
 - **Test Coverage**: 93% (A-Grade) - 152+ tests across 10 comprehensive suites
 - **Security**: All P0/P1 vulnerabilities resolved ✅
 - **Authentication**: Enterprise-grade security with active protection ✅
@@ -28,15 +23,12 @@
 
 | Feature | Status | Impact |
 |---------|--------|--------|
-<<<<<<< HEAD
 | **Phase 3 BI Dashboard Scaffolding** | ✅ Complete | Business Intelligence dashboard with cost-to-serve intelligence, real-time guard monitoring |
 | **BI Dashboard API Infrastructure** | ✅ Complete | 5 new endpoints for operational health, cost economics, guard violation tracking |
 | **Cost-to-Serve Intelligence** | ✅ Complete | Real-time cost analysis across storage, compute, bandwidth with efficiency scoring |
 | **Guard Violation Monitoring** | ✅ Complete | Real-time violation tracking with filtering, pagination, and MTTR metrics |
 | **Dashboard Testing Framework** | ✅ Complete | Cache economics validation, D1 rollups testing, performance benchmarking |
-=======
 | **Critical Issues Resolution** | ✅ Complete | Fixed hardcoded DXY values, type safety, mock detection false positives, graceful degradation, circuit breaker integration |
->>>>>>> 9ebe79a3
 | **Mock Data Elimination Implementation** | ✅ Complete | 100% mock data removed, real FRED/Yahoo integration, production guards |
 | **Real DXY Integration** | ✅ Complete | Yahoo Finance DX-Y.NYB futures integration replacing hardcoded values |
 | **Enhanced Type Safety** | ✅ Complete | TypeScript generics for mock detection, better compile-time safety |
